--- conflicted
+++ resolved
@@ -1,4 +1,3 @@
-<<<<<<< HEAD
 v2.0.0
   - touistc:
     - simplified 'begin sets end sets begin formula end formula'; syntax is
@@ -11,10 +10,8 @@
       use the syntax <formulas> data <sets>. I'm still looking for
       a way to separate formulas and sets in GUI, e.g., two separate
       files that have each its own tab
-=======
 v1.4.1
     - (regression) output of the table (id,name) had been inverted (!)
->>>>>>> 75797b7c
 v1.4.0
   - touistc:
     - touistc is now able to solve SAT problems on its own. You can use
