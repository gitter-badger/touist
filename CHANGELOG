v1.3.0 (to be released)
<<<<<<< HEAD
  - revamped syntax errors, with multi-lines errors and precise position
    Note that many syntax errors still lack a proper message; some error
	messages still you can 
    help us improve these messages in parser.messages
  - added <=> symbol that had been forgotten at some point
=======
  - fix touist hanging on "solve" on some unsatisfiable formulas
>>>>>>> 405b62dd
v1.2.0
  - touistc: select stdin with "-" and default output to stdout
  - touistc: fixed bugs when translating to CNF; now handles correctly
    forms like `((p => q) and (q => r)) => r` and cleaned code.
v1.1.4
  - fixed bug on expressions like (a=>b)=>c
v1.1.3
  - added "View" menu item with zoom/unzoom latex viewer
  - ctrl-related shortcuts will now work with cmd on osx 

v1.1.2 (2016/04/03)
  - fix problem with whitespaces in path names (Victor David)
  - touistc: In SMT mode, "Float" was produced instead of "Real" (Frédéric Maris)
  - touistc: Now display a proper error when -smt2 is given with no logic	(Maël Valais)
  - gui: the left "snippets" panel has now a correct size (Maël Valais)
  - gui: more explicit error message when touistc is missing (Maël Valais)

v1.1.1
  - gui: dollars in variables are now displaying in bold font in latex (Maël Valais)
  - touistc: the left panel with formulas should now be wide enough (Maël Valais)
  - gui: the _ characters won't trigger anymore small indices in latex (Maël Valais)
  - touistc: fixed the exception given by touistc when a variable has not been declared (Maël Valais)
  - workflow: added AppVeyor for the windows continuous integration (Maël Valais)

v1.0.0
  - No entries before that version<|MERGE_RESOLUTION|>--- conflicted
+++ resolved
@@ -1,13 +1,10 @@
 v1.3.0 (to be released)
-<<<<<<< HEAD
   - revamped syntax errors, with multi-lines errors and precise position
     Note that many syntax errors still lack a proper message; some error
-	messages still you can 
+    messages still you can 
     help us improve these messages in parser.messages
   - added <=> symbol that had been forgotten at some point
-=======
   - fix touist hanging on "solve" on some unsatisfiable formulas
->>>>>>> 405b62dd
 v1.2.0
   - touistc: select stdin with "-" and default output to stdout
   - touistc: fixed bugs when translating to CNF; now handles correctly
