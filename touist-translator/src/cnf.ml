--- conflicted
+++ resolved
@@ -82,11 +82,6 @@
 let genterm () =
   incr dummy_term_count; Term ("&" ^ (string_of_int !dummy_term_count), None)
 
-<<<<<<< HEAD
-(* [to_cnf] takes a [Syntax.clause] (= the "root" of the abstract syntaxic tree)
- * and transforms it into another Syntax.clause *)
-let rec to_cnf = function
-=======
 (* [to_cnf] translates the syntaxic tree made of COr, CAnd, CImplies, CEquiv...
  * COr, CAnd and CNot; moreover, it can only be in a conjunction of clauses
  * (see a reminder of their definition above).
@@ -96,7 +91,6 @@
  *     CAnd (COr a,(Cor (CNot b),c)), (CAnd (COr (COr (CNot a),b),d), d)
  * *)
 let rec to_cnf (ast:clause) : clause = match ast with
->>>>>>> eb2f2d0a
   | Top    -> Top
   | Bottom -> Bottom
   | Term a -> Term a
